#!/usr/bin/env python
# -*- coding: utf-8 -*-
# Copyright (c) 2010-2017 Satpy developers
#
# This file is part of satpy.
#
# satpy is free software: you can redistribute it and/or modify it under the
# terms of the GNU General Public License as published by the Free Software
# Foundation, either version 3 of the License, or (at your option) any later
# version.
#
# satpy is distributed in the hope that it will be useful, but WITHOUT ANY
# WARRANTY; without even the implied warranty of MERCHANTABILITY or FITNESS FOR
# A PARTICULAR PURPOSE.  See the GNU General Public License for more details.
#
# You should have received a copy of the GNU General Public License along with
# satpy.  If not, see <http://www.gnu.org/licenses/>.
"""Scene object to hold satellite data."""

import logging
import os

from satpy.composites import CompositorLoader, IncompatibleAreas
from satpy.config import get_environ_config_dir
from satpy.dataset import (DataQuery, DataID, dataset_walker,
                           replace_anc, combine_metadata)
<<<<<<< HEAD
from satpy.node import DependencyTree
from satpy.readers import load_readers
from satpy import DatasetDict
=======
from satpy.node import MissingDependencies
from satpy.dependency_tree import DependencyTree
from satpy.readers import DatasetDict, load_readers
>>>>>>> e77cd298
from satpy.resample import (resample_dataset,
                            prepare_resampler, get_area_def)
from satpy.writers import load_writer
from pyresample.geometry import AreaDefinition, BaseDefinition, SwathDefinition

import xarray as xr
from xarray import DataArray
import numpy as np

LOG = logging.getLogger(__name__)


class DelayedGeneration(KeyError):
    """Mark that a dataset can't be generated without further modification."""

    pass


class Scene:
    """The Almighty Scene Class.

    Example usage::

        from satpy import Scene
        from glob import glob

        # create readers and open files
        scn = Scene(filenames=glob('/path/to/files/*'), reader='viirs_sdr')

        # load datasets from input files
        scn.load(['I01', 'I02'])

        # resample from satellite native geolocation to builtin 'eurol' Area
        new_scn = scn.resample('eurol')

        # save all resampled datasets to geotiff files in the current directory
        new_scn.save_datasets()

    """

    def __init__(self, filenames=None, reader=None, filter_parameters=None, reader_kwargs=None,
                 ppp_config_dir=None,
                 base_dir=None,
                 sensor=None,
                 start_time=None,
                 end_time=None,
                 area=None):
        """Initialize Scene with Reader and Compositor objects.

        To load data `filenames` and preferably `reader` must be specified. If `filenames` is provided without `reader`
        then the available readers will be searched for a Reader that can support the provided files. This can take
        a considerable amount of time so it is recommended that `reader` always be provided. Note without `filenames`
        the Scene is created with no Readers available requiring Datasets to be added manually::

            scn = Scene()
            scn['my_dataset'] = Dataset(my_data_array, **my_info)

        Args:
            filenames (iterable or dict): A sequence of files that will be used to load data from. A ``dict`` object
                                          should map reader names to a list of filenames for that reader.
            reader (str or list): The name of the reader to use for loading the data or a list of names.
            filter_parameters (dict): Specify loaded file filtering parameters.
                                      Shortcut for `reader_kwargs['filter_parameters']`.
            reader_kwargs (dict): Keyword arguments to pass to specific reader instances.
            ppp_config_dir (str): The directory containing the configuration files for satpy.
            base_dir (str): (DEPRECATED) The directory to search for files containing the
                            data to load. If *filenames* is also provided,
                            this is ignored.
            sensor (list or str): (DEPRECATED: Use `find_files_and_readers` function) Limit used files by provided
                                  sensors.
            area (AreaDefinition): (DEPRECATED: Use `filter_parameters`) Limit used files by geographic area.
            start_time (datetime): (DEPRECATED: Use `filter_parameters`) Limit used files by starting time.
            end_time (datetime): (DEPRECATED: Use `filter_parameters`) Limit used files by ending time.

        """
        self.attrs = dict()
        if ppp_config_dir is None:
            ppp_config_dir = get_environ_config_dir()
        # Set the PPP_CONFIG_DIR in the environment in case it's used elsewhere in pytroll
        LOG.debug("Setting 'PPP_CONFIG_DIR' to '%s'", ppp_config_dir)
        os.environ["PPP_CONFIG_DIR"] = self._ppp_config_dir = ppp_config_dir

        if not filenames and (start_time or end_time or base_dir):
            import warnings
            warnings.warn(
                "Deprecated: Use " +
                "'from satpy import find_files_and_readers' to find files")
            from satpy import find_files_and_readers
            filenames = find_files_and_readers(
                start_time=start_time,
                end_time=end_time,
                base_dir=base_dir,
                reader=reader,
                sensor=sensor,
                ppp_config_dir=self._ppp_config_dir,
                reader_kwargs=reader_kwargs,
            )
        elif start_time or end_time or area:
            import warnings
            warnings.warn(
                "Deprecated: Use " +
                "'filter_parameters' to filter loaded files by 'start_time', " +
                "'end_time', or 'area'.")
            fp = filter_parameters if filter_parameters else {}
            fp.update({
                'start_time': start_time,
                'end_time': end_time,
                'area': area,
            })
            filter_parameters = fp
        if filter_parameters:
            if reader_kwargs is None:
                reader_kwargs = {}
            else:
                reader_kwargs = reader_kwargs.copy()
            reader_kwargs.setdefault('filter_parameters', {}).update(filter_parameters)

        if filenames and isinstance(filenames, str):
            raise ValueError("'filenames' must be a list of files: Scene(filenames=[filename])")

        self._readers = self._create_reader_instances(filenames=filenames,
                                                      reader=reader,
                                                      reader_kwargs=reader_kwargs)
        self.attrs.update(self._compute_metadata_from_readers())
        self._datasets = DatasetDict()
        self._composite_loader = CompositorLoader(self._ppp_config_dir)
        comps, mods = self._composite_loader.load_compositors(self.attrs['sensor'])
        self._wishlist = set()
        self._dependency_tree = DependencyTree(self._readers, comps, mods)
        self._resamplers = {}

    @property
    def wishlist(self):
        """Return a copy of the wishlist."""
        return self._wishlist.copy()

    def _ipython_key_completions_(self):
        return [x['name'] for x in self._datasets.keys()]

    def _compute_metadata_from_readers(self):
        """Determine pieces of metadata from the readers loaded."""
        mda = {'sensor': self._get_sensor_names()}

        # overwrite the request start/end times with actual loaded data limits
        if self._readers:
            mda['start_time'] = min(x.start_time
                                    for x in self._readers.values())
            mda['end_time'] = max(x.end_time
                                  for x in self._readers.values())
        return mda

    def _get_sensor_names(self):
        """Join the sensors from all loaded readers."""
        # if the user didn't tell us what sensors to work with, let's figure it
        # out
        if not self.attrs.get('sensor'):
            # reader finder could return multiple readers
            return set([sensor for reader_instance in self._readers.values()
                        for sensor in reader_instance.sensor_names])
        elif not isinstance(self.attrs['sensor'], (set, tuple, list)):
            return set([self.attrs['sensor']])
        else:
            return set(self.attrs['sensor'])

    def _create_reader_instances(self,
                                 filenames=None,
                                 reader=None,
                                 reader_kwargs=None):
        """Find readers and return their instances."""
        return load_readers(filenames=filenames,
                            reader=reader,
                            reader_kwargs=reader_kwargs,
                            ppp_config_dir=self._ppp_config_dir)

    @property
    def start_time(self):
        """Return the start time of the file."""
        return self.attrs['start_time']

    @property
    def end_time(self):
        """Return the end time of the file."""
        return self.attrs['end_time']

    @property
    def missing_datasets(self):
        """Set of DataIDs that have not been successfully loaded."""
        return set(self._wishlist) - set(self._datasets.keys())

    def _compare_areas(self, datasets=None, compare_func=max):
        """Compare areas for the provided datasets.

        Args:
            datasets (iterable): Datasets whose areas will be compared. Can
                                 be either `xarray.DataArray` objects or
                                 identifiers to get the DataArrays from the
                                 current Scene. Defaults to all datasets.
                                 This can also be a series of area objects,
                                 typically AreaDefinitions.
            compare_func (callable): `min` or `max` or other function used to
                                     compare the dataset's areas.

        """
        if datasets is None:
            datasets = list(self.values())

        areas = []
        for ds in datasets:
            if isinstance(ds, BaseDefinition):
                areas.append(ds)
                continue
            elif not isinstance(ds, DataArray):
                ds = self[ds]
            area = ds.attrs.get('area')
            areas.append(area)

        areas = [x for x in areas if x is not None]
        if not areas:
            raise ValueError("No dataset areas available")

        if not all(isinstance(x, type(areas[0]))
                   for x in areas[1:]):
            raise ValueError("Can't compare areas of different types")
        elif isinstance(areas[0], AreaDefinition):
            first_pstr = areas[0].proj_str
            if not all(ad.proj_str == first_pstr for ad in areas[1:]):
                raise ValueError("Can't compare areas with different "
                                 "projections.")

            def key_func(ds):
                return 1. / ds.pixel_size_x
        else:
            def key_func(ds):
                return ds.shape

        # find the highest/lowest area among the provided
        return compare_func(areas, key=key_func)

    def max_area(self, datasets=None):
        """Get highest resolution area for the provided datasets.

        Args:
            datasets (iterable): Datasets whose areas will be compared. Can
                                 be either `xarray.DataArray` objects or
                                 identifiers to get the DataArrays from the
                                 current Scene. Defaults to all datasets.

        """
        return self._compare_areas(datasets=datasets, compare_func=max)

    def min_area(self, datasets=None):
        """Get lowest resolution area for the provided datasets.

        Args:
            datasets (iterable): Datasets whose areas will be compared. Can
                                 be either `xarray.DataArray` objects or
                                 identifiers to get the DataArrays from the
                                 current Scene. Defaults to all datasets.

        """
        return self._compare_areas(datasets=datasets, compare_func=min)

    def available_dataset_ids(self, reader_name=None, composites=False):
        """Get DataIDs of loadable datasets.

        This can be for all readers loaded by this Scene or just for
        ``reader_name`` if specified.

        Available dataset names are determined by what each individual reader
        can load. This is normally determined by what files are needed to load
        a dataset and what files have been provided to the scene/reader.
        Some readers dynamically determine what is available based on the
        contents of the files provided.

        Returns: list of available dataset names

        """
        try:
            if reader_name:
                readers = [self._readers[reader_name]]
            else:
                readers = self._readers.values()
        except (AttributeError, KeyError):
            raise KeyError("No reader '%s' found in scene" % reader_name)

        available_datasets = sorted([dataset_id
                                     for reader in readers
                                     for dataset_id in reader.available_dataset_ids])
        if composites:
            available_datasets += sorted(self.available_composite_ids())
        return available_datasets

    def available_dataset_names(self, reader_name=None, composites=False):
        """Get the list of the names of the available datasets."""
        return sorted(set(x['name'] for x in self.available_dataset_ids(
            reader_name=reader_name, composites=composites)))

    def all_dataset_ids(self, reader_name=None, composites=False):
        """Get names of all datasets from loaded readers or `reader_name` if specified.

        Returns: list of all dataset names

        """
        try:
            if reader_name:
                readers = [self._readers[reader_name]]
            else:
                readers = self._readers.values()
        except (AttributeError, KeyError):
            raise KeyError("No reader '%s' found in scene" % reader_name)

        all_datasets = [dataset_id
                        for reader in readers
                        for dataset_id in reader.all_dataset_ids]
        if composites:
            all_datasets += self.all_composite_ids()
        return all_datasets

    def all_dataset_names(self, reader_name=None, composites=False):
        """Get all known dataset names configured for the loaded readers.

        Note that some readers dynamically determine what datasets are known
        by reading the contents of the files they are provided. This means
        that the list of datasets returned by this method may change depending
        on what files are provided even if a product/dataset is a "standard"
        product for a particular reader.

        """
        return sorted(set(x['name'] for x in self.all_dataset_ids(
            reader_name=reader_name, composites=composites)))

    def _check_known_composites(self, available_only=False):
        """Create new dependency tree and check what composites we know about."""
        # Note if we get compositors from the dep tree then it will include
        # modified composites which we don't want
        sensor_comps, mods = self._composite_loader.load_compositors(self.attrs['sensor'])
        # recreate the dependency tree so it doesn't interfere with the user's
        # wishlist from self._dependency_tree
        dep_tree = DependencyTree(self._readers, sensor_comps, mods, available_only=True)
        # ignore inline compositor dependencies starting with '_'
        comps = (comp for comp_dict in sensor_comps.values()
                 for comp in comp_dict.keys() if not comp['name'].startswith('_'))
        # make sure that these composites are even create-able by these readers
        all_comps = set(comps)
        # find_dependencies will update the all_comps set with DataIDs
        try:
            dep_tree.populate_with_keys(all_comps)
        except MissingDependencies:
            pass
        available_comps = set(x.name for x in dep_tree.trunk())
        # get rid of modified composites that are in the trunk
        return sorted(available_comps & all_comps)

    def available_composite_ids(self):
        """Get names of composites that can be generated from the available datasets."""
        return self._check_known_composites(available_only=True)

    def available_composite_names(self):
        """All configured composites known to this Scene."""
        return sorted(set(x['name'] for x in self.available_composite_ids()))

    def all_composite_ids(self):
        """Get all IDs for configured composites."""
        return self._check_known_composites()

    def all_composite_names(self):
        """Get all names for all configured composites."""
        return sorted(set(x['name'] for x in self.all_composite_ids()))

    def all_modifier_names(self):
        """Get names of configured modifier objects."""
        return sorted(self._dependency_tree.modifiers.keys())

    def __str__(self):
        """Generate a nice print out for the scene."""
        res = (str(proj) for proj in self._datasets.values())
        return "\n".join(res)

    def __iter__(self):
        """Iterate over the datasets."""
        for x in self._datasets.values():
            yield x

    def iter_by_area(self):
        """Generate datasets grouped by Area.

        :return: generator of (area_obj, list of dataset objects)
        """
        datasets_by_area = {}
        for ds in self:
            a = ds.attrs.get('area')
            dsid = DataID.from_dataarray(ds)
            datasets_by_area.setdefault(a, []).append(dsid)

        return datasets_by_area.items()

    def keys(self, **kwargs):
        """Get DataID keys for the underlying data container."""
        return self._datasets.keys(**kwargs)

    def values(self):
        """Get values for the underlying data container."""
        return self._datasets.values()

    def copy(self, datasets=None):
        """Create a copy of the Scene including dependency information.

        Args:
            datasets (list, tuple): `DataID` objects for the datasets
                                    to include in the new Scene object.

        """
        new_scn = self.__class__()
        new_scn.attrs = self.attrs.copy()
        new_scn._dependency_tree = self._dependency_tree.copy()

        for ds_id in (datasets or self.keys()):
            # NOTE: Must use `.datasets` or side effects of `__setitem__`
            #       could hurt us with regards to the wishlist
            new_scn._datasets[ds_id] = self[ds_id]

        if not datasets:
            new_scn._wishlist = self._wishlist.copy()
        else:
            new_scn._wishlist = set(ds_id for ds_id in new_scn.keys())
        return new_scn

    @property
    def all_same_area(self):
        """All contained data arrays are on the same area."""
        all_areas = [x.attrs.get('area', None) for x in self.values()]
        all_areas = [x for x in all_areas if x is not None]
        return all(all_areas[0] == x for x in all_areas[1:])

    @property
    def all_same_proj(self):
        """All contained data array are in the same projection."""
        all_areas = [x.attrs.get('area', None) for x in self.values()]
        all_areas = [x for x in all_areas if x is not None]
        return all(all_areas[0].proj_str == x.proj_str for x in all_areas[1:])

    @staticmethod
    def _slice_area_from_bbox(src_area, dst_area, ll_bbox=None,
                              xy_bbox=None):
        """Slice the provided area using the bounds provided."""
        if ll_bbox is not None:
            dst_area = AreaDefinition(
                'crop_area', 'crop_area', 'crop_latlong',
                {'proj': 'latlong'}, 100, 100, ll_bbox)
        elif xy_bbox is not None:
            crs = src_area.crs if hasattr(src_area, 'crs') else src_area.proj_dict
            dst_area = AreaDefinition(
                'crop_area', 'crop_area', 'crop_xy',
                crs, src_area.width, src_area.height,
                xy_bbox)
        x_slice, y_slice = src_area.get_area_slices(dst_area)
        return src_area[y_slice, x_slice], y_slice, x_slice

    def _slice_datasets(self, dataset_ids, slice_key, new_area, area_only=True):
        """Slice scene in-place for the datasets specified."""
        new_datasets = {}
        datasets = (self[ds_id] for ds_id in dataset_ids)
        for ds, parent_ds in dataset_walker(datasets):
            ds_id = DataID.from_dataarray(ds)
            # handle ancillary variables
            pres = None
            if parent_ds is not None:
                parent_dsid = DataID.from_dataarray(parent_ds)
                pres = new_datasets[parent_dsid]
            if ds_id in new_datasets:
                replace_anc(ds, pres)
                continue
            if area_only and ds.attrs.get('area') is None:
                new_datasets[ds_id] = ds
                replace_anc(ds, pres)
                continue

            if not isinstance(slice_key, dict):
                # match dimension name to slice object
                key = dict(zip(ds.dims, slice_key))
            else:
                key = slice_key
            new_ds = ds.isel(**key)
            if new_area is not None:
                new_ds.attrs['area'] = new_area

            new_datasets[ds_id] = new_ds
            if parent_ds is None:
                # don't use `__setitem__` because we don't want this to
                # affect the existing wishlist/dep tree
                self._datasets[ds_id] = new_ds
            else:
                replace_anc(new_ds, pres)

    def slice(self, key):
        """Slice Scene by dataset index.

        .. note::

            DataArrays that do not have an ``area`` attribute will not be
            sliced.

        """
        if not self.all_same_area:
            raise RuntimeError("'Scene' has different areas and cannot "
                               "be usefully sliced.")
        # slice
        new_scn = self.copy()
        new_scn._wishlist = self._wishlist
        for area, dataset_ids in self.iter_by_area():
            if area is not None:
                # assume dimensions for area are y and x
                one_ds = self[dataset_ids[0]]
                area_key = tuple(sl for dim, sl in zip(one_ds.dims, key) if dim in ['y', 'x'])
                new_area = area[area_key]
            else:
                new_area = None
            new_scn._slice_datasets(dataset_ids, key, new_area)
        return new_scn

    def crop(self, area=None, ll_bbox=None, xy_bbox=None, dataset_ids=None):
        """Crop Scene to a specific Area boundary or bounding box.

        Args:
            area (AreaDefinition): Area to crop the current Scene to
            ll_bbox (tuple, list): 4-element tuple where values are in
                                   lon/lat degrees. Elements are
                                   ``(xmin, ymin, xmax, ymax)`` where X is
                                   longitude and Y is latitude.
            xy_bbox (tuple, list): Same as `ll_bbox` but elements are in
                                   projection units.
            dataset_ids (iterable): DataIDs to include in the returned
                                 `Scene`. Defaults to all datasets.

        This method will attempt to intelligently slice the data to preserve
        relationships between datasets. For example, if we are cropping two
        DataArrays of 500m and 1000m pixel resolution then this method will
        assume that exactly 4 pixels of the 500m array cover the same
        geographic area as a single 1000m pixel. It handles these cases based
        on the shapes of the input arrays and adjusting slicing indexes
        accordingly. This method will have trouble handling cases where data
        arrays seem related but don't cover the same geographic area or if the
        coarsest resolution data is not related to the other arrays which are
        related.

        It can be useful to follow cropping with a call to the native
        resampler to resolve all datasets to the same resolution and compute
        any composites that could not be generated previously::

        >>> cropped_scn = scn.crop(ll_bbox=(-105., 40., -95., 50.))
        >>> remapped_scn = cropped_scn.resample(resampler='native')

        .. note::

            The `resample` method automatically crops input data before
            resampling to save time/memory.

        """
        if len([x for x in [area, ll_bbox, xy_bbox] if x is not None]) != 1:
            raise ValueError("One and only one of 'area', 'll_bbox', "
                             "or 'xy_bbox' can be specified.")

        new_scn = self.copy(datasets=dataset_ids)
        if not new_scn.all_same_proj and xy_bbox is not None:
            raise ValueError("Can't crop when dataset_ids are not all on the "
                             "same projection.")

        # get the lowest resolution area, use it as the base of the slice
        # this makes sure that the other areas *should* be a consistent factor
        min_area = new_scn.min_area()
        if isinstance(area, str):
            area = get_area_def(area)
        new_min_area, min_y_slice, min_x_slice = self._slice_area_from_bbox(
            min_area, area, ll_bbox, xy_bbox)
        new_target_areas = {}
        for src_area, dataset_ids in new_scn.iter_by_area():
            if src_area is None:
                for ds_id in dataset_ids:
                    new_scn._datasets[ds_id] = self[ds_id]
                continue

            y_factor, y_remainder = np.divmod(float(src_area.shape[0]),
                                              min_area.shape[0])
            x_factor, x_remainder = np.divmod(float(src_area.shape[1]),
                                              min_area.shape[1])
            y_factor = int(y_factor)
            x_factor = int(x_factor)
            if y_remainder == 0 and x_remainder == 0:
                y_slice = slice(min_y_slice.start * y_factor,
                                min_y_slice.stop * y_factor)
                x_slice = slice(min_x_slice.start * x_factor,
                                min_x_slice.stop * x_factor)
                new_area = src_area[y_slice, x_slice]
                slice_key = {'y': y_slice, 'x': x_slice}
                new_scn._slice_datasets(dataset_ids, slice_key, new_area)
            else:
                new_target_areas[src_area] = self._slice_area_from_bbox(
                    src_area, area, ll_bbox, xy_bbox
                )

        return new_scn

    def aggregate(self, dataset_ids=None, boundary='exact', side='left', func='mean', **dim_kwargs):
        """Create an aggregated version of the Scene.

        Args:
            dataset_ids (iterable): DataIDs to include in the returned
                                    `Scene`. Defaults to all datasets.
            func (string): Function to apply on each aggregation window. One of
                           'mean', 'sum', 'min', 'max', 'median', 'argmin',
                           'argmax', 'prod', 'std', 'var'.
                           'mean' is the default.
            boundary: Not implemented.
            side: Not implemented.
            dim_kwargs: the size of the windows to aggregate.

        Returns:
            A new aggregated scene

        See also:
            xarray.DataArray.coarsen

        Example:
            `scn.aggregate(func='min', x=2, y=2)` will aggregate 2x2 pixels by
            applying the `min` function.

        """
        new_scn = self.copy(datasets=dataset_ids)

        for src_area, ds_ids in new_scn.iter_by_area():
            if src_area is None:
                for ds_id in ds_ids:
                    new_scn._datasets[ds_id] = self[ds_id]
                continue

            if boundary != 'exact':
                raise NotImplementedError("boundary modes appart from 'exact' are not implemented yet.")
            target_area = src_area.aggregate(**dim_kwargs)
            try:
                resolution = max(target_area.pixel_size_x, target_area.pixel_size_y)
            except AttributeError:
                resolution = max(target_area.lats.resolution, target_area.lons.resolution)
            for ds_id in ds_ids:
                res = self[ds_id].coarsen(boundary=boundary, side=side, **dim_kwargs)

                new_scn._datasets[ds_id] = getattr(res, func)()
                new_scn._datasets[ds_id].attrs['area'] = target_area
                new_scn._datasets[ds_id].attrs['resolution'] = resolution

        return new_scn

    def get(self, key, default=None):
        """Return value from DatasetDict with optional default."""
        return self._datasets.get(key, default)

    def __getitem__(self, key):
        """Get a dataset or create a new 'slice' of the Scene."""
        if isinstance(key, tuple):
            return self.slice(key)
        return self._datasets[key]

    def __setitem__(self, key, value):
        """Add the item to the scene."""
        self._datasets[key] = value
        # this could raise a KeyError but never should in this case
        ds_id = self._datasets.get_key(key)
        self._wishlist.add(ds_id)
        self._dependency_tree.add_leaf(ds_id)

    def __delitem__(self, key):
        """Remove the item from the scene."""
        k = self._datasets.get_key(key)
        self._wishlist.discard(k)
        del self._datasets[k]

    def __contains__(self, name):
        """Check if the dataset is in the scene."""
        return name in self._datasets

    def _read_datasets(self, dataset_nodes, **kwargs):
        """Read the given datasets from file."""
        # Sort requested datasets by reader
        reader_datasets = {}

        for node in dataset_nodes:
            ds_id = node.name
            # if we already have this node loaded or the node was assigned
            # by the user (node data is None) then don't try to load from a
            # reader
            if ds_id in self._datasets or not isinstance(node.data, dict):
                continue
            reader_name = node.data.get('reader_name')
            if reader_name is None:
                # This shouldn't be possible
                raise RuntimeError("Dependency tree has a corrupt node.")
            reader_datasets.setdefault(reader_name, set()).add(ds_id)

        # load all datasets for one reader at a time
        loaded_datasets = DatasetDict()
        for reader_name, ds_ids in reader_datasets.items():
            reader_instance = self._readers[reader_name]
            new_datasets = reader_instance.load(ds_ids, **kwargs)
            loaded_datasets.update(new_datasets)
        self._datasets.update(loaded_datasets)
        return loaded_datasets

    def _get_prereq_datasets(self, comp_id, prereq_nodes, keepables, skip=False):
        """Get a composite's prerequisites, generating them if needed.

        Args:
            comp_id (DataID): DataID for the composite whose
                                 prerequisites are being collected.
            prereq_nodes (sequence of Nodes): Prerequisites to collect
            keepables (set): `set` to update if any prerequisites can't
                             be loaded at this time (see
                             `_generate_composite`).
            skip (bool): If True, consider prerequisites as optional and
                         only log when they are missing. If False,
                         prerequisites are considered required and will
                         raise an exception and log a warning if they can't
                         be collected. Defaults to False.

        Raises:
            KeyError: If required (skip=False) prerequisite can't be collected.

        """
        prereq_datasets = []
        delayed_gen = False
        for prereq_node in prereq_nodes:
            prereq_id = prereq_node.name
            if prereq_id not in self._datasets and prereq_id not in keepables \
                    and not prereq_node.is_leaf:
                self._generate_composite(prereq_node, keepables)

            if prereq_node is self._dependency_tree.empty_node:
                # empty sentinel node - no need to load it
                continue
            elif prereq_id in self._datasets:
                prereq_datasets.append(self._datasets[prereq_id])
            elif not prereq_node.is_leaf and prereq_id in keepables:
                delayed_gen = True
                continue
            elif not skip:
                LOG.debug("Missing prerequisite for '{}': '{}'".format(
                    comp_id, prereq_id))
                raise KeyError("Missing composite prerequisite for"
                               " '{}': '{}'".format(comp_id, prereq_id))
            else:
                LOG.debug("Missing optional prerequisite for {}: {}".format(comp_id, prereq_id))

        if delayed_gen:
            keepables.add(comp_id)
            keepables.update([x.name for x in prereq_nodes])
            LOG.debug("Delaying generation of %s because of dependency's delayed generation: %s", comp_id, prereq_id)
            if not skip:
                LOG.debug("Delayed prerequisite for '{}': '{}'".format(comp_id, prereq_id))
                raise DelayedGeneration(
                    "Delayed composite prerequisite for "
                    "'{}': '{}'".format(comp_id, prereq_id))
            else:
                LOG.debug("Delayed optional prerequisite for {}: {}".format(comp_id, prereq_id))

        return prereq_datasets

    def _generate_composite(self, comp_node, keepables):
        """Collect all composite prereqs and create the specified composite.

        Args:
            comp_node (Node): Composite Node to generate a Dataset for
            keepables (set): `set` to update if any datasets are needed
                             when generation is continued later. This can
                             happen if generation is delayed to incompatible
                             areas which would require resampling first.

        """
        if comp_node.name in self._datasets:
            # already loaded
            return
        compositor, prereqs, optional_prereqs = comp_node.data

        try:
            delayed_prereq = False
            prereq_datasets = self._get_prereq_datasets(
                comp_node.name,
                prereqs,
                keepables,
            )
        except DelayedGeneration:
            # if we are missing a required dependency that could be generated
            # later then we need to wait to return until after we've also
            # processed the optional dependencies
            delayed_prereq = True
        except KeyError:
            # we are missing a hard requirement that will never be available
            # there is no need to "keep" optional dependencies
            return

        optional_datasets = self._get_prereq_datasets(
            comp_node.name,
            optional_prereqs,
            keepables,
            skip=True
        )

        # we are missing some prerequisites
        # in the future we may be able to generate this composite (delayed)
        # so we need to hold on to successfully loaded prerequisites and
        # optional prerequisites
        if delayed_prereq:
            preservable_datasets = set(self._datasets.keys())
            prereq_ids = set(p.name for p in prereqs)
            opt_prereq_ids = set(p.name for p in optional_prereqs)
            keepables |= preservable_datasets & (prereq_ids | opt_prereq_ids)
            return

        try:
            composite = compositor(prereq_datasets,
                                   optional_datasets=optional_datasets,
                                   **self.attrs)
            cid = DataID.new_id_from_dataarray(composite)
            self._datasets[cid] = composite

            # update the node with the computed DataID
            if comp_node.name in self._wishlist:
                self._wishlist.remove(comp_node.name)
                self._wishlist.add(cid)
            comp_node.name = cid
        except IncompatibleAreas:
            LOG.debug("Delaying generation of %s because of incompatible areas", str(compositor.id))
            preservable_datasets = set(self._datasets.keys())
            prereq_ids = set(p.name for p in prereqs)
            opt_prereq_ids = set(p.name for p in optional_prereqs)
            keepables |= preservable_datasets & (prereq_ids | opt_prereq_ids)
            # even though it wasn't generated keep a list of what
            # might be needed in other compositors
            keepables.add(comp_node.name)
            return

    def _read_composites(self, compositor_nodes):
        """Read (generate) composites."""
        keepables = set()
        for item in compositor_nodes:
            self._generate_composite(item, keepables)
        return keepables

    def _read(self, nodes=None, **kwargs):
        """Load datasets from the necessary reader.

        Args:
            nodes (iterable): DependencyTree Node objects
            **kwargs: Keyword arguments to pass to the reader's `load` method.

        Returns:
            DatasetDict of loaded datasets

        """
        if nodes is None:
            required_nodes = self._wishlist - set(self._datasets.keys())
            nodes = self._dependency_tree.leaves(nodes=required_nodes)
        return self._read_datasets(nodes, **kwargs)

    def _generate_composites(self, nodes=None):
        """Compute all the composites contained in `requirements`."""
        if nodes is None:
            required_nodes = self._wishlist - set(self._datasets.keys())
            nodes = set(self._dependency_tree.trunk(nodes=required_nodes)) - set(self._datasets.keys())
        return self._read_composites(nodes)

    def _remove_failed_datasets(self, keepables):
        keepables = keepables or set()
        # remove reader datasets that couldn't be loaded so they aren't
        # attempted again later
        for n in self.missing_datasets:
            if n not in keepables:
                self._wishlist.discard(n)

    def unload(self, keepables=None):
        """Unload all unneeded datasets.

        Datasets are considered unneeded if they weren't directly requested
        or added to the Scene by the user or they are no longer needed to
        generate composites that have yet to be generated.

        Args:
            keepables (iterable): DataIDs to keep whether they are needed
                                  or not.

        """
        to_del = [ds_id for ds_id, projectable in self._datasets.items()
                  if ds_id not in self._wishlist and (not keepables or ds_id
                                                      not in keepables)]
        for ds_id in to_del:
            LOG.debug("Unloading dataset: %r", ds_id)
            del self._datasets[ds_id]

    def load(self, wishlist, calibration='*', resolution='*',
             polarization='*', level='*', generate=True, unload=True,
             **kwargs):
        """Read and generate requested datasets.

        When the `wishlist` contains `DataQuery` objects they can either be
        fully-specified `DataQuery` objects with every parameter specified
        or they can not provide certain parameters and the "best" parameter
        will be chosen. For example, if a dataset is available in multiple
        resolutions and no resolution is specified in the wishlist's DataQuery
        then the highest (smallest number) resolution will be chosen.

        Loaded `DataArray` objects are created and stored in the Scene object.

        Args:
            wishlist (iterable): List of names (str), wavelengths (float),
                                 DataQuery objects or DataID of the requested
                                 datasets to load. See `available_dataset_ids()`
                                 for what datasets are available.
            calibration (list, str): Calibration levels to limit available
                                     datasets. This is a shortcut to
                                     having to list each DataQuery/DataID in
                                     `wishlist`.
            resolution (list | float): Resolution to limit available datasets.
                                       This is a shortcut similar to
                                       calibration.
            polarization (list | str): Polarization ('V', 'H') to limit
                                       available datasets. This is a shortcut
                                       similar to calibration.
            level (list | str): Pressure level to limit available datasets.
                                Pressure should be in hPa or mb. If an
                                altitude is used it should be specified in
                                inverse meters (1/m). The units of this
                                parameter ultimately depend on the reader.
            generate (bool): Generate composites from the loaded datasets
                             (default: True)
            unload (bool): Unload datasets that were required to generate
                           the requested datasets (composite dependencies)
                           but are no longer needed.

        """
        if isinstance(wishlist, str):
            raise TypeError("'load' expects a list of datasets, got a string.")
        dataset_keys = set(wishlist)
        needed_datasets = (self._wishlist | dataset_keys) - set(self._datasets.keys())
        query = DataQuery(calibration=calibration,
                          polarization=polarization,
                          resolution=resolution,
                          level=level)
        try:
            self._dependency_tree.populate_with_keys(needed_datasets, query)
        except MissingDependencies as err:
            raise KeyError(str(err))

        self._wishlist |= needed_datasets

        self._read(**kwargs)
        if generate:
            keepables = self._generate_composites()
        else:
            # don't lose datasets we loaded to try to generate composites
            keepables = set(self._datasets.keys()) | self._wishlist
        if self.missing_datasets:
            # copy the set of missing datasets because they won't be valid
            # after they are removed in the next line
            missing = self.missing_datasets.copy()
            self._remove_failed_datasets(keepables)
            missing_str = ", ".join(str(x) for x in missing)
            LOG.warning("The following datasets were not created and may require "
                        "resampling to be generated: {}".format(missing_str))
        if unload:
            self.unload(keepables=keepables)

    def _slice_data(self, source_area, slices, dataset):
        """Slice the data to reduce it."""
        slice_x, slice_y = slices
        dataset = dataset.isel(x=slice_x, y=slice_y)
        assert ('x', source_area.width) in dataset.sizes.items()
        assert ('y', source_area.height) in dataset.sizes.items()
        dataset.attrs['area'] = source_area

        return dataset

    def _resampled_scene(self, new_scn, destination_area, reduce_data=True,
                         **resample_kwargs):
        """Resample `datasets` to the `destination` area.

        If data reduction is enabled, some local caching is perfomed in order to
        avoid recomputation of area intersections.
        """
        new_datasets = {}
        datasets = list(new_scn._datasets.values())
        if isinstance(destination_area, str):
            destination_area = get_area_def(destination_area)
        if hasattr(destination_area, 'freeze'):
            try:
                max_area = new_scn.max_area()
                destination_area = destination_area.freeze(max_area)
            except ValueError:
                raise ValueError("No dataset areas available to freeze "
                                 "DynamicAreaDefinition.")

        resamplers = {}
        reductions = {}
        for dataset, parent_dataset in dataset_walker(datasets):
            ds_id = DataID.from_dataarray(dataset)
            pres = None
            if parent_dataset is not None:
                pres = new_datasets[DataID.from_dataarray(parent_dataset)]
            if ds_id in new_datasets:
                replace_anc(new_datasets[ds_id], pres)
                if ds_id in new_scn._datasets:
                    new_scn._datasets[ds_id] = new_datasets[ds_id]
                continue
            if dataset.attrs.get('area') is None:
                if parent_dataset is None:
                    new_scn._datasets[ds_id] = dataset
                else:
                    replace_anc(dataset, pres)
                continue
            LOG.debug("Resampling %s", ds_id)
            source_area = dataset.attrs['area']
            try:
                if reduce_data:
                    key = source_area
                    try:
                        (slice_x, slice_y), source_area = reductions[key]
                    except KeyError:
                        if resample_kwargs.get('resampler') == 'gradient_search':
                            factor = resample_kwargs.get('shape_divisible_by', 2)
                        else:
                            factor = None
                        try:
                            slice_x, slice_y = source_area.get_area_slices(
                                destination_area, shape_divisible_by=factor)
                        except TypeError:
                            slice_x, slice_y = source_area.get_area_slices(
                                destination_area)
                        source_area = source_area[slice_y, slice_x]
                        reductions[key] = (slice_x, slice_y), source_area
                    dataset = self._slice_data(source_area, (slice_x, slice_y), dataset)
                else:
                    LOG.debug("Data reduction disabled by the user")
            except NotImplementedError:
                LOG.info("Not reducing data before resampling.")
            if source_area not in resamplers:
                key, resampler = prepare_resampler(
                    source_area, destination_area, **resample_kwargs)
                resamplers[source_area] = resampler
                self._resamplers[key] = resampler
            kwargs = resample_kwargs.copy()
            kwargs['resampler'] = resamplers[source_area]
            res = resample_dataset(dataset, destination_area, **kwargs)
            new_datasets[ds_id] = res
            if ds_id in new_scn._datasets:
                new_scn._datasets[ds_id] = res
            if parent_dataset is not None:
                replace_anc(res, pres)

    def resample(self, destination=None, datasets=None, generate=True,
                 unload=True, resampler=None, reduce_data=True,
                 **resample_kwargs):
        """Resample datasets and return a new scene.

        Args:
            destination (AreaDefinition, GridDefinition): area definition to
                resample to. If not specified then the area returned by
                `Scene.max_area()` will be used.
            datasets (list): Limit datasets to resample to these specified
                data arrays. By default all currently loaded
                datasets are resampled.
            generate (bool): Generate any requested composites that could not
                be previously due to incompatible areas (default: True).
            unload (bool): Remove any datasets no longer needed after
                requested composites have been generated (default: True).
            resampler (str): Name of resampling method to use. By default,
                this is a nearest neighbor KDTree-based resampling
                ('nearest'). Other possible values include 'native', 'ewa',
                etc. See the :mod:`~satpy.resample` documentation for more
                information.
            reduce_data (bool): Reduce data by matching the input and output
                areas and slicing the data arrays (default: True)
            resample_kwargs: Remaining keyword arguments to pass to individual
                resampler classes. See the individual resampler class
                documentation :mod:`here <satpy.resample>` for available
                arguments.

        """
        to_resample_ids = [dsid for (dsid, dataset) in self._datasets.items()
                           if (not datasets) or dsid in datasets]

        if destination is None:
            destination = self.max_area(to_resample_ids)
        new_scn = self.copy(datasets=to_resample_ids)
        # we may have some datasets we asked for but don't exist yet
        new_scn._wishlist = self._wishlist.copy()
        self._resampled_scene(new_scn, destination, resampler=resampler,
                              reduce_data=reduce_data, **resample_kwargs)

        # regenerate anything from the wishlist that needs it (combining
        # multiple resolutions, etc.)
        if generate:
            keepables = new_scn._generate_composites()
        else:
            # don't lose datasets that we may need later for generating
            # composites
            keepables = set(new_scn._datasets.keys()) | new_scn._wishlist

        if new_scn.missing_datasets:
            # copy the set of missing datasets because they won't be valid
            # after they are removed in the next line
            missing = new_scn.missing_datasets.copy()
            new_scn._remove_failed_datasets(keepables)
            missing_str = ", ".join(str(x) for x in missing)
            LOG.warning(
                "The following datasets "
                "were not created: {}".format(missing_str))
        if unload:
            new_scn.unload(keepables)

        return new_scn

    def show(self, dataset_id, overlay=None):
        """Show the *dataset* on screen as an image.

        Show dataset on screen as an image, possibly with an overlay.

        Args:
            dataset_id (DataID, DataQuery or str):
                Either a DataID, a DataQuery or a string, that refers to a data
                array that has been previously loaded using Scene.load.
            overlay (dict, optional):
                Add an overlay before showing the image.  The keys/values for
                this dictionary are as the arguments for
                :meth:`~satpy.writers.add_overlay`.  The dictionary should
                contain at least the key ``"coast_dir"``, which should refer
                to a top-level directory containing shapefiles.  See the
                pycoast_ package documentation for coastline shapefile
                installation instructions.

        .. _pycoast: https://pycoast.readthedocs.io/

        """
        from satpy.writers import get_enhanced_image
        from satpy.utils import in_ipynb
        img = get_enhanced_image(self[dataset_id].squeeze(), overlay=overlay)
        if not in_ipynb():
            img.show()
        return img

    def to_geoviews(self, gvtype=None, datasets=None, kdims=None, vdims=None, dynamic=False):
        """Convert satpy Scene to geoviews.

        Args:
            gvtype (gv plot type):
                One of gv.Image, gv.LineContours, gv.FilledContours, gv.Points
                Default to :class:`geoviews.Image`.
                See Geoviews documentation for details.
            datasets (list): Limit included products to these datasets
            kdims (list of str):
                Key dimensions. See geoviews documentation for more information.
            vdims : list of str, optional
                Value dimensions. See geoviews documentation for more information.
                If not given defaults to first data variable
            dynamic : boolean, optional, default False

        Returns: geoviews object

        Todo:
            * better handling of projection information in datasets which are
              to be passed to geoviews

        """
        import geoviews as gv
        from cartopy import crs  # noqa
        if gvtype is None:
            gvtype = gv.Image

        ds = self.to_xarray_dataset(datasets)

        if vdims is None:
            # by default select first data variable as display variable
            vdims = ds.data_vars[list(ds.data_vars.keys())[0]].name

        if hasattr(ds, "area") and hasattr(ds.area, 'to_cartopy_crs'):
            dscrs = ds.area.to_cartopy_crs()
            gvds = gv.Dataset(ds, crs=dscrs)
        else:
            gvds = gv.Dataset(ds)

        if "latitude" in ds.coords:
            gview = gvds.to(gv.QuadMesh, kdims=["longitude", "latitude"], vdims=vdims, dynamic=dynamic)
        else:
            gview = gvds.to(gvtype, kdims=["x", "y"], vdims=vdims, dynamic=dynamic)

        return gview

    def to_xarray_dataset(self, datasets=None):
        """Merge all xr.DataArrays of a scene to a xr.DataSet.

        Parameters:
            datasets (list):
                List of products to include in the :class:`xarray.Dataset`

        Returns: :class:`xarray.Dataset`

        """
        if datasets is not None:
            datasets = [self[ds] for ds in datasets]
        else:
            datasets = [self._datasets.get(ds) for ds in self._wishlist]
            datasets = [ds for ds in datasets if ds is not None]

        ds_dict = {i.attrs['name']: i.rename(i.attrs['name']) for i in datasets if i.attrs.get('area') is not None}
        mdata = combine_metadata(*tuple(i.attrs for i in datasets))
        if mdata.get('area') is None or not isinstance(mdata['area'], SwathDefinition):
            # either don't know what the area is or we have an AreaDefinition
            ds = xr.merge(ds_dict.values())
        else:
            # we have a swath definition and should use lon/lat values
            lons, lats = mdata['area'].get_lonlats()
            if not isinstance(lons, DataArray):
                lons = DataArray(lons, dims=('y', 'x'))
                lats = DataArray(lats, dims=('y', 'x'))
            # ds_dict['longitude'] = lons
            # ds_dict['latitude'] = lats
            ds = xr.Dataset(ds_dict, coords={"latitude": (["y", "x"], lats),
                                             "longitude": (["y", "x"], lons)})

        ds.attrs = mdata
        return ds

    def images(self):
        """Generate images for all the datasets from the scene."""
        for ds_id, projectable in self._datasets.items():
            if ds_id in self._wishlist:
                yield projectable.to_image()

    def save_dataset(self, dataset_id, filename=None, writer=None,
                     overlay=None, decorate=None, compute=True, **kwargs):
        """Save the ``dataset_id`` to file using ``writer``.

        Args:
            dataset_id (str or Number or DataID or DataQuery): Identifier for
                the dataset to save to disk.
            filename (str): Optionally specify the filename to save this
                            dataset to. It may include string formatting
                            patterns that will be filled in by dataset
                            attributes.
            writer (str): Name of writer to use when writing data to disk.
                Default to ``"geotiff"``. If not provided, but ``filename`` is
                provided then the filename's extension is used to determine
                the best writer to use.
            overlay (dict): See :func:`satpy.writers.add_overlay`. Only valid
                for "image" writers like `geotiff` or `simple_image`.
            decorate (dict): See :func:`satpy.writers.add_decorate`. Only valid
                for "image" writers like `geotiff` or `simple_image`.
            compute (bool): If `True` (default), compute all of the saves to
                disk. If `False` then the return value is either a
                :doc:`dask:delayed` object or two lists to be passed to
                a `dask.array.store` call. See return values below for more
                details.
            kwargs: Additional writer arguments. See :doc:`../writers` for more
                information.

        Returns:
            Value returned depends on `compute`. If `compute` is `True` then
            the return value is the result of computing a
            :doc:`dask:delayed` object or running :func:`dask.array.store`.
            If `compute` is `False` then the returned value is either a
            :doc:`dask:delayed` object that can be computed using
            `delayed.compute()` or a tuple of (source, target) that should be
            passed to :func:`dask.array.store`. If target is provided the the
            caller is responsible for calling `target.close()` if the target
            has this method.

        """
        if writer is None and filename is None:
            writer = 'geotiff'
        elif writer is None:
            writer = self._get_writer_by_ext(os.path.splitext(filename)[1])

        writer, save_kwargs = load_writer(writer,
                                          ppp_config_dir=self._ppp_config_dir,
                                          filename=filename,
                                          **kwargs)
        return writer.save_dataset(self[dataset_id],
                                   overlay=overlay, decorate=decorate,
                                   compute=compute, **save_kwargs)

    def save_datasets(self, writer=None, filename=None, datasets=None, compute=True,
                      **kwargs):
        """Save all the datasets present in a scene to disk using ``writer``.

        Args:
            writer (str): Name of writer to use when writing data to disk.
                Default to ``"geotiff"``. If not provided, but ``filename`` is
                provided then the filename's extension is used to determine
                the best writer to use.
            filename (str): Optionally specify the filename to save this
                            dataset to. It may include string formatting
                            patterns that will be filled in by dataset
                            attributes.
            datasets (iterable): Limit written products to these datasets
            compute (bool): If `True` (default), compute all of the saves to
                disk. If `False` then the return value is either a
                :doc:`dask:delayed` object or two lists to be passed to
                a `dask.array.store` call. See return values below for more
                details.
            kwargs: Additional writer arguments. See :doc:`../writers` for more
                information.

        Returns:
            Value returned depends on `compute` keyword argument. If
            `compute` is `True` the value is the result of a either a
            `dask.array.store` operation or a :doc:`dask:delayed`
            compute, typically this is `None`. If `compute` is `False` then the
            result is either a :doc:`dask:delayed` object that can be
            computed with `delayed.compute()` or a two element tuple of
            sources and targets to be passed to :func:`dask.array.store`. If
            `targets` is provided then it is the caller's responsibility to
            close any objects that have a "close" method.

        """
        if datasets is not None:
            datasets = [self[ds] for ds in datasets]
        else:
            datasets = [self._datasets.get(ds) for ds in self._wishlist]
            datasets = [ds for ds in datasets if ds is not None]
        if not datasets:
            raise RuntimeError("None of the requested datasets have been "
                               "generated or could not be loaded. Requested "
                               "composite inputs may need to have matching "
                               "dimensions (eg. through resampling).")
        if writer is None and filename is None:
            writer = 'geotiff'
        elif writer is None:
            writer = self._get_writer_by_ext(os.path.splitext(filename)[1])
        writer, save_kwargs = load_writer(writer,
                                          ppp_config_dir=self._ppp_config_dir,
                                          filename=filename,
                                          **kwargs)
        return writer.save_datasets(datasets, compute=compute, **save_kwargs)

    @staticmethod
    def _get_writer_by_ext(extension):
        """Find the writer matching the ``extension``.

        Defaults to "simple_image".

        Example Mapping:

            - geotiff: .tif, .tiff
            - cf: .nc
            - mitiff: .mitiff
            - simple_image: .png, .jpeg, .jpg, ...

        Args:
            extension (str): Filename extension starting with
                "." (ex. ".png").

        Returns:
            str: The name of the writer to use for this extension.

        """
        mapping = {".tiff": "geotiff", ".tif": "geotiff", ".nc": "cf",
                   ".mitiff": "mitiff"}
        return mapping.get(extension.lower(), 'simple_image')<|MERGE_RESOLUTION|>--- conflicted
+++ resolved
@@ -24,15 +24,10 @@
 from satpy.config import get_environ_config_dir
 from satpy.dataset import (DataQuery, DataID, dataset_walker,
                            replace_anc, combine_metadata)
-<<<<<<< HEAD
-from satpy.node import DependencyTree
-from satpy.readers import load_readers
-from satpy import DatasetDict
-=======
 from satpy.node import MissingDependencies
 from satpy.dependency_tree import DependencyTree
-from satpy.readers import DatasetDict, load_readers
->>>>>>> e77cd298
+from satpy.readers import load_readers
+from satpy.dataset import DatasetDict
 from satpy.resample import (resample_dataset,
                             prepare_resampler, get_area_def)
 from satpy.writers import load_writer

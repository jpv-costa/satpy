#!/usr/bin/env python
# -*- coding: utf-8 -*-

# Copyright (c) 2017, 2018 Martin Raspaud

# Author(s):

#   Martin Raspaud <martin.raspaud@smhi.se>

# This program is free software: you can redistribute it and/or modify
# it under the terms of the GNU General Public License as published by
# the Free Software Foundation, either version 3 of the License, or
# (at your option) any later version.

# This program is distributed in the hope that it will be useful,
# but WITHOUT ANY WARRANTY; without even the implied warranty of
# MERCHANTABILITY or FITNESS FOR A PARTICULAR PURPOSE.  See the
# GNU General Public License for more details.

# You should have received a copy of the GNU General Public License
# along with this program.  If not, see <http://www.gnu.org/licenses/>.
"""The reader tests package.
"""

import sys

from satpy.tests.reader_tests import (test_abi_l1b, test_hrit_base,
                                      test_viirs_sdr, test_viirs_l1b,
                                      test_native_msg, test_msg_base,
                                      test_hdf5_utils, test_netcdf_utils,
                                      test_hdf4_utils, test_utils,
                                      test_acspo, test_amsr2_l1b,
                                      test_omps_edr, test_nucaps, test_geocat,
                                      test_seviri_calibration, test_clavrx,
                                      test_grib, test_hrit_goes, test_ahi_hsd,
                                      test_iasi_l2, test_generic_image,
<<<<<<< HEAD
                                      test_scmi, test_viirs_flood)
=======
                                      test_scmi, test_hrit_jma, test_nc_goes,
                                      test_nc_slstr)
>>>>>>> f54a8bb3

if sys.version_info < (2, 7):
    import unittest2 as unittest
else:
    import unittest


def suite():
    """Test suite for all reader tests"""
    mysuite = unittest.TestSuite()
    mysuite.addTests(test_abi_l1b.suite())
    mysuite.addTests(test_viirs_sdr.suite())
    mysuite.addTests(test_viirs_l1b.suite())
    mysuite.addTests(test_hrit_base.suite())
    mysuite.addTests(test_native_msg.suite())
    mysuite.addTests(test_msg_base.suite())
    mysuite.addTests(test_hdf4_utils.suite())
    mysuite.addTests(test_hdf5_utils.suite())
    mysuite.addTests(test_netcdf_utils.suite())
    mysuite.addTests(test_utils.suite())
    mysuite.addTests(test_acspo.suite())
    mysuite.addTests(test_amsr2_l1b.suite())
    mysuite.addTests(test_omps_edr.suite())
    mysuite.addTests(test_nucaps.suite())
    mysuite.addTests(test_geocat.suite())
    mysuite.addTests(test_seviri_calibration.suite())
    mysuite.addTests(test_clavrx.suite())
    mysuite.addTests(test_grib.suite())
    mysuite.addTests(test_hrit_goes.suite())
    mysuite.addTests(test_ahi_hsd.suite())
    mysuite.addTests(test_iasi_l2.suite())
    mysuite.addTests(test_generic_image.suite())
    mysuite.addTests(test_scmi.suite())
<<<<<<< HEAD
    mysuite.addTests(test_viirs_flood.suite())
=======
    mysuite.addTests(test_hrit_jma.suite())
    mysuite.addTests(test_nc_goes.suite())
    mysuite.addTests(test_nc_slstr.suite())
>>>>>>> f54a8bb3

    return mysuite<|MERGE_RESOLUTION|>--- conflicted
+++ resolved
@@ -34,12 +34,8 @@
                                       test_seviri_calibration, test_clavrx,
                                       test_grib, test_hrit_goes, test_ahi_hsd,
                                       test_iasi_l2, test_generic_image,
-<<<<<<< HEAD
-                                      test_scmi, test_viirs_flood)
-=======
                                       test_scmi, test_hrit_jma, test_nc_goes,
-                                      test_nc_slstr)
->>>>>>> f54a8bb3
+                                      test_nc_slstr, test_viirs_flood)
 
 if sys.version_info < (2, 7):
     import unittest2 as unittest
@@ -73,12 +69,9 @@
     mysuite.addTests(test_iasi_l2.suite())
     mysuite.addTests(test_generic_image.suite())
     mysuite.addTests(test_scmi.suite())
-<<<<<<< HEAD
     mysuite.addTests(test_viirs_flood.suite())
-=======
     mysuite.addTests(test_hrit_jma.suite())
     mysuite.addTests(test_nc_goes.suite())
     mysuite.addTests(test_nc_slstr.suite())
->>>>>>> f54a8bb3
 
     return mysuite
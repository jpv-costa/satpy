--- conflicted
+++ resolved
@@ -38,14 +38,10 @@
                                       test_nc_slstr, test_olci_nc,
                                       test_viirs_edr_flood, test_nwcsaf_nc,
                                       test_seviri_l1b_hrit, test_sar_c_safe,
-<<<<<<< HEAD
-                                      test_modis_l1b, test_vaisala_gld360)
-=======
                                       test_safe_sar_l2_ocn, test_viirs_edr_active_fires,
                                       test_hdfeos_base, test_modis_l2,
                                       test_electrol_hrit, test_mersi2_l1b,
-                                      test_avhrr_l1b_gaclac)
->>>>>>> af926e82
+                                      test_avhrr_l1b_gaclac, test_vaisala_gld360)
 
 
 if sys.version_info < (2, 7):
@@ -89,10 +85,6 @@
     mysuite.addTests(test_nwcsaf_nc.suite())
     mysuite.addTests(test_seviri_l1b_hrit.suite())
     mysuite.addTests(test_sar_c_safe.suite())
-<<<<<<< HEAD
-    mysuite.addTests(test_modis_l1b.suite())
-    mysuite.addTests(test_vaisala_gld360.suite())
-=======
     mysuite.addTests(test_viirs_edr_active_fires.suite())
     mysuite.addTests(test_safe_sar_l2_ocn.suite())
     mysuite.addTests(test_hdfeos_base.suite())
@@ -100,6 +92,6 @@
     mysuite.addTests(test_electrol_hrit.suite())
     mysuite.addTests(test_mersi2_l1b.suite())
     mysuite.addTests(test_avhrr_l1b_gaclac.suite())
->>>>>>> af926e82
+    mysuite.addTests(test_vaisala_gld360.suite())
 
     return mysuite
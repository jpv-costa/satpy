--- conflicted
+++ resolved
@@ -21,15 +21,9 @@
 import dask.array as da
 from unittest import TestCase, main, TestLoader, TestSuite
 import numpy as np
-<<<<<<< HEAD
 import xarray as xr
-try:
-    from unittest import mock
-except ImportError:  # python 2
-    import mock
-=======
 from unittest import mock
->>>>>>> f59da8b8
+
 
 GAC_PATTERN = '{creation_site:3s}.{transfer_mode:4s}.{platform_id:2s}.D{start_time:%y%j.S%H%M}.E{end_time:%H%M}.B{orbit_number:05d}{end_orbit_last_digits:02d}.{station:2s}'  # noqa
 

--- conflicted
+++ resolved
@@ -32,11 +32,7 @@
     """Class for testing enhancements in satpy.enhancements."""
 
     def setUp(self):
-<<<<<<< HEAD
         """Create test data used by every test."""
-=======
-        """Initialize the tests."""
->>>>>>> 5061c2b8
         data = np.arange(-210, 790, 100).reshape((2, 5)) * 0.95
         data[0, 0] = np.nan  # one bad value for testing
         crefl_data = np.arange(-210, 790, 100).reshape((2, 5)) * 0.95
@@ -50,11 +46,7 @@
                                 coords={'bands': ['R', 'G', 'B']})
 
     def _test_enhancement(self, func, data, expected, **kwargs):
-<<<<<<< HEAD
         """Perform basic checks that apply to multiple tests."""
-=======
-        """Help testing enhancement functions."""
->>>>>>> 5061c2b8
         from trollimage.xrimage import XRImage
 
         pre_attrs = data.attrs
@@ -78,11 +70,7 @@
         self._test_enhancement(cira_stretch, self.ch1, expected)
 
     def test_lookup(self):
-<<<<<<< HEAD
         """Test the lookup enhancement function."""
-=======
-        """Test applying a lookup table."""
->>>>>>> 5061c2b8
         from satpy.enhancements import lookup
         expected = np.array([[
             [0., 0., 0., 0.333333, 0.705882],
@@ -101,11 +89,7 @@
         self._test_enhancement(lookup, self.rgb, expected, luts=lut)
 
     def test_colorize(self):
-<<<<<<< HEAD
         """Test the colorize enhancement function."""
-=======
-        """Test colorizing."""
->>>>>>> 5061c2b8
         from satpy.enhancements import colorize
         from trollimage.colormap import brbg
         expected = np.array([[
@@ -124,22 +108,14 @@
         self._test_enhancement(colorize, self.ch1, expected, palettes=brbg)
 
     def test_palettize(self):
-<<<<<<< HEAD
         """Test the palettize enhancement function."""
-=======
-        """Test palettizing."""
->>>>>>> 5061c2b8
         from satpy.enhancements import palettize
         from trollimage.colormap import brbg
         expected = np.array([[[10, 0, 0, 10, 10], [10, 10, 10, 10, 10]]])
         self._test_enhancement(palettize, self.ch1, expected, palettes=brbg)
 
     def test_three_d_effect(self):
-<<<<<<< HEAD
         """Test the three_d_effect enhancement function."""
-=======
-        """Test 3D enhancement."""
->>>>>>> 5061c2b8
         from satpy.enhancements import three_d_effect
         expected = np.array([[
             [np.nan, np.nan, -389.5, -294.5, 826.5],
@@ -147,11 +123,7 @@
         self._test_enhancement(three_d_effect, self.ch1, expected)
 
     def test_crefl_scaling(self):
-<<<<<<< HEAD
         """Test the crefl_scaling enhancement function."""
-=======
-        """Test crefl scaling."""
->>>>>>> 5061c2b8
         from satpy.enhancements import crefl_scaling
         expected = np.array([[
             [np.nan, 0., 0., 0.44378, 0.631734],
@@ -169,7 +141,43 @@
         self._test_enhancement(btemp_threshold, self.ch1, expected,
                                min_in=-200, max_in=500, threshold=350)
 
-<<<<<<< HEAD
+    @mock.patch('satpy.enhancements.create_colormap')
+    def test_merge_colormaps(self, create_colormap):
+        """Test merging colormaps."""
+        from trollimage.colormap import Colormap
+        from satpy.enhancements import _merge_colormaps as mcp
+        ret_map = mock.MagicMock()
+        create_colormap.return_value = ret_map
+
+        cmap1 = Colormap((1, (1., 1., 1.)))
+        kwargs = {'palettes': cmap1}
+        res = mcp(kwargs)
+        self.assertTrue(res is cmap1)
+        create_colormap.assert_not_called()
+
+        cmap1 = {'colors': 'foo', 'min_value': 0,
+                 'max_value': 1}
+        kwargs = {'palettes': [cmap1]}
+        res = mcp(kwargs)
+        create_colormap.assert_called_once()
+        ret_map.reverse.assert_not_called()
+        ret_map.set_range.assert_called_with(0, 1)
+
+        cmap2 = {'colors': 'bar', 'min_value': 2,
+                 'max_value': 3, 'reverse': True}
+        kwargs = {'palettes': [cmap2]}
+        res = mcp(kwargs)
+        ret_map.reverse.assert_called_once()
+        ret_map.set_range.assert_called_with(2, 3)
+
+        kwargs = {'palettes': [cmap1, cmap2]}
+        res = mcp(kwargs)
+        ret_map.__add__.assert_called_once()
+
+    def tearDown(self):
+        """Clean up."""
+        pass
+
 
 class TestColormapLoading(unittest.TestCase):
     """Test utilities used with colormaps."""
@@ -379,48 +387,6 @@
 
 def suite():
     """Create test suite for builtin enhancement functions."""
-=======
-    @mock.patch('satpy.enhancements.create_colormap')
-    def test_merge_colormaps(self, create_colormap):
-        """Test merging colormaps."""
-        from trollimage.colormap import Colormap
-        from satpy.enhancements import _merge_colormaps as mcp
-        ret_map = mock.MagicMock()
-        create_colormap.return_value = ret_map
-
-        cmap1 = Colormap((1, (1., 1., 1.)))
-        kwargs = {'palettes': cmap1}
-        res = mcp(kwargs)
-        self.assertTrue(res is cmap1)
-        create_colormap.assert_not_called()
-
-        cmap1 = {'colors': 'foo', 'min_value': 0,
-                 'max_value': 1}
-        kwargs = {'palettes': [cmap1]}
-        res = mcp(kwargs)
-        create_colormap.assert_called_once()
-        ret_map.reverse.assert_not_called()
-        ret_map.set_range.assert_called_with(0, 1)
-
-        cmap2 = {'colors': 'bar', 'min_value': 2,
-                 'max_value': 3, 'reverse': True}
-        kwargs = {'palettes': [cmap2]}
-        res = mcp(kwargs)
-        ret_map.reverse.assert_called_once()
-        ret_map.set_range.assert_called_with(2, 3)
-
-        kwargs = {'palettes': [cmap1, cmap2]}
-        res = mcp(kwargs)
-        ret_map.__add__.assert_called_once()
-
-    def tearDown(self):
-        """Clean up."""
-        pass
-
-
-def suite():
-    """Create test suite for test_satin_helpers."""
->>>>>>> 5061c2b8
     loader = unittest.TestLoader()
     mysuite = unittest.TestSuite()
     mysuite.addTest(loader.loadTestsFromTestCase(TestEnhancementStretch))

#!/usr/bin/env python
# -*- coding: utf-8 -*-
# Copyright (c) 2016-2019 Satpy developers
#
# This file is part of satpy.
#
# satpy is free software: you can redistribute it and/or modify it under the
# terms of the GNU General Public License as published by the Free Software
# Foundation, either version 3 of the License, or (at your option) any later
# version.
#
# satpy is distributed in the hope that it will be useful, but WITHOUT ANY
# WARRANTY; without even the implied warranty of MERCHANTABILITY or FITNESS FOR
# A PARTICULAR PURPOSE.  See the GNU General Public License for more details.
#
# You should have received a copy of the GNU General Public License along with
# satpy.  If not, see <http://www.gnu.org/licenses/>.
"""Advance Baseline Imager reader for the Level 1b format.

The files read by this reader are described in the official PUG document:

    https://www.goes-r.gov/users/docs/PUG-L1b-vol3.pdf

"""

import logging

import numpy as np

from satpy.readers.abi_base import NC_ABI_BASE

logger = logging.getLogger(__name__)


class NC_ABI_L1B(NC_ABI_BASE):
    """File reader for individual ABI L1B NetCDF4 files."""

    def get_dataset(self, key, info):
        """Load a dataset."""
        logger.debug('Reading in get_dataset %s.', key.name)
        radiances = self['Rad']

        if key.calibration == 'reflectance':
            logger.debug("Calibrating to reflectances")
            res = self._vis_calibrate(radiances)
        elif key.calibration == 'brightness_temperature':
            logger.debug("Calibrating to brightness temperatures")
            res = self._ir_calibrate(radiances)
        elif key.calibration != 'radiance':
            raise ValueError("Unknown calibration '{}'".format(key.calibration))
        else:
            res = radiances

        # convert to satpy standard units
        if res.attrs['units'] == '1':
            res *= 100
            res.attrs['units'] = '%'

        res.attrs.update({'platform_name': self.platform_name,
<<<<<<< HEAD
                          'sensor': self.sensor})
=======
                          'sensor': self.sensor,
                          'satellite_latitude': float(self['nominal_satellite_subpoint_lat']),
                          'satellite_longitude': float(self['nominal_satellite_subpoint_lon']),
                          'satellite_altitude': float(self['nominal_satellite_height']) * 1000.})
>>>>>>> 30073913

        # Add orbital parameters
        projection = self.nc["goes_imager_projection"]
        res.attrs['orbital_parameters'] = {
            'projection_longitude': float(projection.attrs['longitude_of_projection_origin']),
            'projection_latitude': float(projection.attrs['latitude_of_projection_origin']),
            'projection_altitude': float(projection.attrs['perspective_point_height']),
            'satellite_nominal_latitude': float(self['nominal_satellite_subpoint_lat']),
            'satellite_nominal_longitude': float(self['nominal_satellite_subpoint_lon']),
            'satellite_nominal_altitude': float(self['nominal_satellite_height']) * 1000.,
            'yaw_flip': bool(self['yaw_flip_flag']),
        }

        res.attrs.update(key.to_dict())
        # remove attributes that could be confusing later
        res.attrs.pop('_FillValue', None)
        res.attrs.pop('scale_factor', None)
        res.attrs.pop('add_offset', None)
        res.attrs.pop('_Unsigned', None)
        res.attrs.pop('ancillary_variables', None)  # Can't currently load DQF
        # add in information from the filename that may be useful to the user
        for attr in ('observation_type', 'scene_abbr', 'scan_mode', 'platform_shortname'):
            res.attrs[attr] = self.filename_info[attr]
        # copy global attributes to metadata
        for attr in ('scene_id', 'orbital_slot', 'instrument_ID', 'production_site', 'timeline_ID'):
            res.attrs[attr] = self.nc.attrs.get(attr)
        # only include these if they are present
        for attr in ('fusion_args',):
            if attr in self.nc.attrs:
                res.attrs[attr] = self.nc.attrs[attr]

        return res

    def _vis_calibrate(self, data):
        """Calibrate visible channels to reflectance."""
        solar_irradiance = self['esun']
        esd = self["earth_sun_distance_anomaly_in_AU"].astype(float)

        factor = np.pi * esd * esd / solar_irradiance

        res = data * factor
        res.attrs = data.attrs
        res.attrs['units'] = '1'
        res.attrs['long_name'] = 'Bidirectional Reflectance'
        res.attrs['standard_name'] = 'toa_bidirectional_reflectance'
        return res

    def _ir_calibrate(self, data):
        """Calibrate IR channels to BT."""
        fk1 = float(self["planck_fk1"])
        fk2 = float(self["planck_fk2"])
        bc1 = float(self["planck_bc1"])
        bc2 = float(self["planck_bc2"])

        res = (fk2 / np.log(fk1 / data + 1) - bc1) / bc2
        res.attrs = data.attrs
        res.attrs['units'] = 'K'
        res.attrs['long_name'] = 'Brightness Temperature'
        res.attrs['standard_name'] = 'toa_brightness_temperature'
        return res<|MERGE_RESOLUTION|>--- conflicted
+++ resolved
@@ -57,14 +57,7 @@
             res.attrs['units'] = '%'
 
         res.attrs.update({'platform_name': self.platform_name,
-<<<<<<< HEAD
                           'sensor': self.sensor})
-=======
-                          'sensor': self.sensor,
-                          'satellite_latitude': float(self['nominal_satellite_subpoint_lat']),
-                          'satellite_longitude': float(self['nominal_satellite_subpoint_lon']),
-                          'satellite_altitude': float(self['nominal_satellite_height']) * 1000.})
->>>>>>> 30073913
 
         # Add orbital parameters
         projection = self.nc["goes_imager_projection"]

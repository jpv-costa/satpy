--- conflicted
+++ resolved
@@ -28,76 +28,20 @@
 
 """Interface to Modis level 1b format send through Eumetcast.
 http://www.icare.univ-lille1.fr/wiki/index.php/MODIS_geolocation
-http://www.sciencedirect.com/science?_ob=MiamiImageURL&_imagekey=B6V6V-4700BJP-\
-3-27&_cdi=5824&_user=671124&_check=y&_orig=search&_coverDate=11%2F30%2F2002&vie\
-w=c&wchp=dGLzVlz-zSkWz&md5=bac5bc7a4f08007722ae793954f1dd63&ie=/sdarticle.pdf
+http://www.sciencedirect.com/science?_ob=MiamiImageURL&_imagekey=B6V6V-4700BJP-3-27&_cdi=5824&_user=671124&_check=y&_orig=search&_coverDate=11%2F30%2F2002&view=c&wchp=dGLzVlz-zSkWz&md5=bac5bc7a4f08007722ae793954f1dd63&ie=/sdarticle.pdf
 """
-import glob
 import os.path
 from ConfigParser import ConfigParser
 
-import math
 import numpy as np
 from pyhdf.SD import SD
 
 from mpop import CONFIG_PATH
-from mpop.plugin_base import Reader
-
-#- Planck constant (Joule second)
-H__ = 6.6260755e-34
-
-#- Speed of light in vacuum (meters per second)
-C__ = 2.9979246e+8
-
-#- Boltzmann constant (Joules per Kelvin)      
-K__ = 1.380658e-23
-
-#- Derived constants      
-C_1 = 2.0 * H__ * C__ * C__
-C_2 = (H__ * C__) / K__
-
-
-#- Effective central wavenumber (inverse centimenters)
-CWN = np.array([\
-2.641775E+3, 2.505277E+3, 2.518028E+3, 2.465428E+3, \
-2.235815E+3, 2.200346E+3, 1.477967E+3, 1.362737E+3, \
-1.173190E+3, 1.027715E+3, 9.080884E+2, 8.315399E+2, \
-7.483394E+2, 7.308963E+2, 7.188681E+2, 7.045367E+2])
-
-#- Temperature correction slope (no units)
-TCS = np.array([\
-9.993411E-1, 9.998646E-1, 9.998584E-1, 9.998682E-1, \
-9.998819E-1, 9.998845E-1, 9.994877E-1, 9.994918E-1, \
-9.995495E-1, 9.997398E-1, 9.995608E-1, 9.997256E-1, \
-9.999160E-1, 9.999167E-1, 9.999191E-1, 9.999281E-1])
-
-#- Temperature correction intercept (Kelvin)
-TCI = np.array([\
-4.770532E-1, 9.262664E-2, 9.757996E-2, 8.929242E-2, \
-7.310901E-2, 7.060415E-2, 2.204921E-1, 2.046087E-1, \
-1.599191E-1, 8.253401E-2, 1.302699E-1, 7.181833E-2, \
-1.972608E-2, 1.913568E-2, 1.817817E-2, 1.583042E-2])
-
-# Transfer wavenumber [cm^(-1)] to wavelength [m]
-CWN = 1. / (CWN * 1e2)
-
-
-
-
-class ThinModisReader(Reader):
-    """Plugin for reading thinned Modis format.
-    """
-    pformat = "thin_modis"
-
-    def load(self, *args, **kwargs):
-        """Read data from file.
-        """
-        load(self._scene, *args, **kwargs)
+from mpop.satin.logger import LOG
 
 def load(satscene, *args, **kwargs):
     """Read data from file and load it into *satscene*.
-    """
-    del args, kwargs
+    """    
     conf = ConfigParser()
     conf.read(os.path.join(CONFIG_PATH, satscene.fullname + ".cfg"))
     options = {}
@@ -108,14 +52,7 @@
 
 
 def calibrate_refl(subdata, uncertainty):
-<<<<<<< HEAD
-    """Calibrate visible channels.
-=======
-    """Calibration for reflective channels.
->>>>>>> 4d43f66e
-    """
-    del uncertainty
-    #uncertainty_array = uncertainty.get()
+    uncertainty_array = uncertainty.get()
     #array = np.ma.MaskedArray(subdata.get(),
     #                          mask=(uncertainty_array >= 15))
     array = subdata.get()
@@ -132,14 +69,7 @@
     return array
 
 def calibrate_tb(subdata, uncertainty):
-<<<<<<< HEAD
-    """Calibrate IR channels.
-=======
-    """Calibration for the emissive channels.
->>>>>>> 4d43f66e
-    """
-    del uncertainty
-    #uncertainty_array = uncertainty.get()
+    uncertainty_array = uncertainty.get()
     #array = np.ma.MaskedArray(subdata.get(),
     #                          mask=(uncertainty_array >= 15))
     array = subdata.get()
@@ -152,20 +82,18 @@
     offsets = subdata.attributes()["radiance_offsets"]
     scales = subdata.attributes()["radiance_scales"]
 
-<<<<<<< HEAD
-=======
     #- Planck constant (Joule second)
-    h__ = 6.6260755e-34
+    h = 6.6260755e-34
 
     #- Speed of light in vacuum (meters per second)
-    c__ = 2.9979246e+8
+    c = 2.9979246e+8
 
     #- Boltzmann constant (Joules per Kelvin)      
-    k__ = 1.380658e-23
+    k = 1.380658e-23
 
     #- Derived constants      
-    c_1 = 2.0 * h__ * c__ * c__
-    c_2 = (h__ * c__) / k__
+    c1 = 2.0 * h * c * c
+    c2 = (h * c) / k
 
 
     #- Effective central wavenumber (inverse centimenters)
@@ -192,43 +120,24 @@
     # Transfer wavenumber [cm^(-1)] to wavelength [m]
     cwn = 1. / (cwn * 1e2)
 
->>>>>>> 4d43f66e
     # Due to the thin modis channels selection:
     available_channels = np.array([0, 3, 6, 7, 8, 10, 11, 12])
-    cwn = CWN[available_channels]
-    tcs = TCS[available_channels]
-    tci = TCI[available_channels]
-    
+    cwn = cwn[available_channels]
+    tcs = tcs[available_channels]
+    tci = tci[available_channels]
+    
+    band_name = subdata.attributes()["band_names"].split(",")
     for i in range(len(scales)):
         tmp = (array[i, :, :] - offsets[i]) * scales[i]
-<<<<<<< HEAD
-        tmp = C_2 / (cwn[i] * np.ma.log(C_1 / (1.e6 * tmp * cwn[i] ** 5.) + 1.))
-=======
-        tmp = c_2 / (cwn[i] * np.ma.log(c_1 / (1.e6 * tmp * cwn[i] ** 5.) + 1.))
->>>>>>> 4d43f66e
+        tmp = c2 / (cwn[i] * np.ma.log(c1 / (1.e6 * tmp * cwn[i] ** 5.) + 1.))
         array[i, :, :] = (tmp - tci[i]) / tcs[i]
     return array
 
 def load_thin_modis(satscene, options):
     """Read modis data from file and load it into *satscene*.
     """
-<<<<<<< HEAD
-    if satscene.satname == "aqua":
-        filename = \
-           satscene.time_slot.strftime("thin_MYD021KM.A%Y%j.%H%M.005.*NRT.hdf")
-    elif(satscene.satname == "terra"):
-        filename = \
-           satscene.time_slot.strftime("thin_MOD021KM.A%Y%j.%H%M.005.*NRT.hdf")
-    filenames = glob.glob(os.path.join(options["dir"], filename))
-    if len(filenames) != 1:
-        raise IOError("There should be one and only one " +
-                      os.path.join(options["dir"], filename))
-    filename = filenames[0]
-=======
-    filename = satscene.time_slot.strftime(
-        "thin_MYD021KM.A%Y%j.%H%M.005.NRT.hdf")
+    filename = satscene.time_slot.strftime("thin_MYD021KM.A%Y%j.%H%M.005.NRT.hdf")
     filename = os.path.join(options["dir"], filename)
->>>>>>> 4d43f66e
     
     data = SD(filename)
 
@@ -296,17 +205,8 @@
 def get_lat_lon_thin_modis(satscene, options):
     """Read lat and lon.
     """
-    if satscene.satname == "aqua":
-        filename = \
-               satscene.time_slot.strftime("thin_MYD03.A%Y%j.%H%M.005.*NRT.hdf")
-    elif(satscene.satname == "terra"):
-        filename = \
-               satscene.time_slot.strftime("thin_MOD03.A%Y%j.%H%M.005.*NRT.hdf")
-    filenames = glob.glob(os.path.join(options["dir"], filename))
-    if len(filenames) != 1:
-        raise IOError("There should be one and only one " +
-                      os.path.join(options["dir"], filename))
-    filename = filenames[0]
+    filename = satscene.time_slot.strftime("thin_MYD03.A%Y%j.%H%M.005.NRT.hdf")
+    filename = os.path.join(options["dir"], filename)
 
     data = SD(filename)
     lat = data.select("Latitude")
@@ -327,18 +227,8 @@
     conf = ConfigParser()
     conf.read(os.path.join(CONFIG_PATH, satscene.fullname + ".cfg"))
     path = conf.get("modis-level2", "dir")
-
-    if satscene.satname == "aqua":
-        filename = \
-               satscene.time_slot.strftime("thin_MYD03.A%Y%j.%H%M.005.*NRT.hdf")
-    elif(satscene.satname == "terra"):
-        filename = \
-               satscene.time_slot.strftime("thin_MOD03.A%Y%j.%H%M.005.*NRT.hdf")
-    filenames = glob.glob(os.path.join(path, filename))
-    if len(filenames) != 1:
-        raise IOError("There should be one and only one " +
-                      os.path.join(path, filename))
-    filename = filenames[0]
+    filename = satscene.time_slot.strftime("thin_MYD03.A%Y%j.%H%M.005.NRT.hdf")
+    filename = os.path.join(path, filename)
     
     if(os.path.exists(filename) and
        (satscene.lon is None or satscene.lat is None)):
@@ -355,8 +245,7 @@
     try:
         lon = satscene.lon[row, col]
         lat = satscene.lat[row, col]
-        if(satscene.lon.mask[row, col] == False and
-           satscene.lat.mask[row, col] == False):
+        if satscene.lon.mask[row, col] == False and satscene.lat.mask[row, col] == False:
             estimate = False
     except TypeError:
         pass
@@ -374,36 +263,25 @@
 
     # WGS84
     # flattening
-    f__ = 1/298.257223563
+    f = 1/298.257223563
     # semi_major_axis
-    a__ = 6378137.0
-
-    s__, alpha12, alpha21 = vinc_dist(f__, a__,
-<<<<<<< HEAD
+    a = 6378137.0
+
+    s, alpha12, alpha21 = vinc_dist(f, a,
                                     track_start[0], track_start[1],
                                     track_end[0], track_end[1])
-=======
-                                      track_start[0], track_start[1],
-                                      track_end[0], track_end[1])
->>>>>>> 4d43f66e
     scanlines = satscene.granularity.seconds / satscene.span
 
     if row < scanlines/2:
         if row == 0:
             track_now = track_start
         else:
-<<<<<<< HEAD
-            track_now = vinc_pt(f__, a__,
-                                track_start[0], track_start[1], alpha12,
-                                (s__ * row) / scanlines)
-=======
-            track_now = vinc_pt(f__, a__, track_start[0], track_start[1],
-                                alpha12, (s__ * row) / scanlines)
->>>>>>> 4d43f66e
+            track_now = vinc_pt(f, a, track_start[0], track_start[1], alpha12,
+                                (s * row) / scanlines)
         lat_now = track_now[0]
         lon_now = track_now[1]
         
-        s__, alpha12, alpha21 = vinc_dist(f__, a__,
+        s, alpha12, alpha21 = vinc_dist(f, a,
                                         lat_now, lon_now,
                                         track_end[0], track_end[1])
         fac = 1
@@ -411,38 +289,23 @@
         if scanlines - row - 1 == 0:
             track_now = track_end
         else:
-            track_now = vinc_pt(f__, a__, track_end[0], track_end[1], alpha21,
-                                (s__ * (scanlines - row - 1)) / scanlines)
+            track_now = vinc_pt(f, a, track_end[0], track_end[1], alpha21,
+                                (s * (scanlines - row - 1)) / scanlines)
         lat_now = track_now[0]
         lon_now = track_now[1]
         
-        s__, alpha12, alpha21 = vinc_dist(f__, a__,
+        s, alpha12, alpha21 = vinc_dist(f, a,
                                         lat_now, lon_now,
                                         track_start[0], track_start[1])
         fac = -1
 
     if col < 1354/2:
-<<<<<<< HEAD
-        lat, lon, alp = vinc_pt(f__, a__,
-                                lat_now, lon_now, alpha12 + np.pi/2 * fac,
+        lat, lon, alp = vinc_pt(f, a, lat_now, lon_now, alpha12 + np.pi/2 * fac,
                                 2340000.0 / 2 - (2340000.0/1354) * col)
     else:
-        lat, lon, alp = vinc_pt(f__, a__,
-                                lat_now, lon_now, alpha12 - np.pi/2 * fac,
+        lat, lon, alp = vinc_pt(f, a, lat_now, lon_now, alpha12 - np.pi/2 * fac,
                                 (2340000.0/1354) * col - 2340000.0 / 2)
 
-    del alp
-
-=======
-        lat, lon, alp = vinc_pt(f__, a__, lat_now, lon_now,
-                                alpha12 + np.pi/2 * fac,
-                                2340000.0 / 2 - (2340000.0/1354) * col)
-    else:
-        lat, lon, alp = vinc_pt(f__, a__, lat_now, lon_now,
-                                alpha12 - np.pi/2 * fac,
-                                (2340000.0/1354) * col - 2340000.0 / 2)
-        del alp
->>>>>>> 4d43f66e
     lon = np.rad2deg(lon)
     lat = np.rad2deg(lat)
 
@@ -454,155 +317,82 @@
     return lon, lat
         
     
-
-<<<<<<< HEAD
-def vinc_dist(f__, a__, phi1, lambda1, phi2, lambda2 ) :
-=======
-def vinc_dist(f__, a__, phi1, lembda1, phi2, lembda2):
->>>>>>> 4d43f66e
+import math
+
+def vinc_dist(  f,  a,  phi1,  lembda1,  phi2,  lembda2 ) :
     """ 
 
     Returns the distance between two geographic points on the ellipsoid
     and the forward and reverse azimuths between these points.
     lats, longs and azimuths are in radians, distance in metres 
 
-<<<<<<< HEAD
-    Returns ( s__, alpha12,  alpha21 ) as a__ tuple
-=======
-    Returns ( s__, alpha12,  alpha21 ) as a tuple
->>>>>>> 4d43f66e
-
-    """
-
-    if (abs( phi2 - phi1 ) < 1e-8) and ( abs( lambda2 - lambda1) < 1e-8 ) :
+    Returns ( s, alpha12,  alpha21 ) as a tuple
+
+    """
+
+    if (abs( phi2 - phi1 ) < 1e-8) and ( abs( lembda2 - lembda1) < 1e-8 ) :
         return 0.0, 0.0, 0.0
 
     two_pi = 2.0*math.pi
 
-    b__ = a__ * (1.0 - f__)
-
-<<<<<<< HEAD
-    tanu1 = (1-f__) * math.tan( phi1 )
-    tanu2 = (1-f__) * math.tan( phi2 )
-
-    u_1 = math.atan(tanu1)
-    u_2 = math.atan(tanu2)
-=======
-    tan_u1 = (1 - f__) * math.tan(phi1)
-    tan_u2 = (1 - f__) * math.tan(phi2)
-
-    u_1 = math.atan(tan_u1)
-    u_2 = math.atan(tan_u2)
->>>>>>> 4d43f66e
-
-    lembda = lambda2 - lambda1
+    b = a * (1.0 - f)
+
+    TanU1 = (1-f) * math.tan( phi1 )
+    TanU2 = (1-f) * math.tan( phi2 )
+
+    U1 = math.atan(TanU1)
+    U2 = math.atan(TanU2)
+
+    lembda = lembda2 - lembda1
     last_lembda = -4000000.0                # an impossibe value
     omega = lembda
 
     # Iterate the following equations, 
-    #  until there is no significant change in lambda 
-
-<<<<<<< HEAD
-    while(last_lembda < -3000000.0 or lembda != 0 and
-          abs( (last_lembda - lembda)/lembda) > 1.0e-9) :
-
-        sqr_sin_sigma = (pow(math.cos(u_2) * math.sin(lembda), 2) + 
-                         pow((math.cos(u_1) * math.sin(u_2) -
-                              math.sin(u_1) *  math.cos(u_2) *
-                              math.cos(lembda) ), 2))
-
-        sin_sigma = math.sqrt( sqr_sin_sigma )
-=======
-    while (last_lembda < -3000000.0 or
-           lembda != 0 and
-           abs( (last_lembda - lembda)/lembda) > 1.0e-9):
-
-        sqr_sin_sigma = (pow( math.cos(u_2) * math.sin(lembda), 2) +
-                         pow( (math.cos(u_1) * math.sin(u_2) -
-                               math.sin(u_1) *  math.cos(u_2) *
-                               math.cos(lembda) ), 2 ))
-
-        sin_sigma = math.sqrt(sqr_sin_sigma)
->>>>>>> 4d43f66e
-        
-        cos_sigma = (math.sin(u_1) * math.sin(u_2) +
-                     math.cos(u_1) * math.cos(u_2) * math.cos(lembda))
-
-        sigma = math.atan2(sin_sigma, cos_sigma)
-
-        sin_alpha = (math.cos(u_1) * math.cos(u_2) * math.sin(lembda) /
-                     math.sin(sigma))
-        alpha = math.asin(sin_alpha)
+    #  until there is no significant change in lembda 
+
+    while ( last_lembda < -3000000.0 or lembda != 0 and abs( (last_lembda - lembda)/lembda) > 1.0e-9 ) :
+
+        sqr_sin_sigma = pow( math.cos(U2) * math.sin(lembda), 2) + \
+                        pow( (math.cos(U1) * math.sin(U2) - \
+                              math.sin(U1) *  math.cos(U2) * math.cos(lembda) ), 2 )
+
+        Sin_sigma = math.sqrt( sqr_sin_sigma )
+        
+        Cos_sigma = math.sin(U1) * math.sin(U2) + math.cos(U1) * math.cos(U2) * math.cos(lembda)
+
+        sigma = math.atan2( Sin_sigma, Cos_sigma )
+
+        Sin_alpha = math.cos(U1) * math.cos(U2) * math.sin(lembda) / math.sin(sigma)
+        alpha = math.asin( Sin_alpha )
       
-<<<<<<< HEAD
-        cos2sigma_m = (math.cos(sigma) - (2 * math.sin(u_1) * math.sin(u_2) /
-                                          pow(math.cos(alpha), 2)))
-
-        c__ = ((f__/16) * pow(math.cos(alpha), 2) *
-=======
-        cos2sigma_m = (math.cos(sigma) -
-                       (2 * math.sin(u_1) * math.sin(u_2) /
-                        pow(math.cos(alpha), 2)))
-
-        c__ = ((f__ / 16) * pow(math.cos(alpha), 2) *
->>>>>>> 4d43f66e
-               (4 + f__ * (4 - 3 * pow(math.cos(alpha), 2))))
+        Cos2sigma_m = math.cos(sigma) - (2 * math.sin(U1) * math.sin(U2) / pow(math.cos(alpha), 2) )
+
+        C = (f/16) * pow(math.cos(alpha), 2) * (4 + f * (4 - 3 * pow(math.cos(alpha), 2)))
 
         last_lembda = lembda
         
-        lembda = (omega + (1-c__) * f__ * math.sin(alpha) *
-<<<<<<< HEAD
-                  (sigma + c__ * math.sin(sigma) *
-=======
-                  (sigma + c__ * math.sin(sigma) * 
->>>>>>> 4d43f66e
-                   (cos2sigma_m + c__ * math.cos(sigma) *
-                    (-1 + 2 * pow(cos2sigma_m, 2)))))
-
-
-<<<<<<< HEAD
-    u_2 = pow(math.cos(alpha), 2) * (a__*a__-b__*b__) / (b__*b__)
-
-    a_1 = 1 + (u_2/16384) * (4096 + u_2 * (-768 + u_2 * (320 - 175 * u_2)))
-
-    b_1 = (u_2/1024) * (256 + u_2 * (-128+ u_2 * (74 - 47 * u_2)))
-
-    delta_sigma = b_1 * sin_sigma * (cos2sigma_m + (b_1/4) * \
-            (cos_sigma * (-1 + 2 * pow(cos2sigma_m, 2) ) - \
-            (b_1/6) * cos2sigma_m * (-3 + 4 * sqr_sin_sigma) * \
-            (-3 + 4 * pow(cos2sigma_m,2 ) )))
-
-    s__ = b__ * a_1 * (sigma - delta_sigma)
-
-    alpha12 = math.atan2( (math.cos(u_2) * math.sin(lembda)), \
-            (math.cos(u_1) * math.sin(u_2) -
-             math.sin(u_1) * math.cos(u_2) * math.cos(lembda)))
-
-    alpha21 = math.atan2( (math.cos(u_1) * math.sin(lembda)), \
-            (-math.sin(u_1) * math.cos(u_2) +
-             math.cos(u_1) * math.sin(u_2) * math.cos(lembda)))
-=======
-    u2_ = pow(math.cos(alpha), 2) * (a__ * a__- b__ * b__) / (b__ * b__)
-
-    aa_ = 1 + (u2_/16384) * (4096 + u2_ * (-768 + u2_ * (320 - 175 * u2_)))
-
-    bb_ = (u2_/1024) * (256 + u2_ * (-128+ u2_ * (74 - 47 * u2_)))
-
-    delta_sigma = bb_ * sin_sigma * (cos2sigma_m + (bb_/4) * \
-            (cos_sigma * (-1 + 2 * pow(cos2sigma_m, 2) ) - \
-            (bb_/6) * cos2sigma_m * (-3 + 4 * sqr_sin_sigma) * \
-            (-3 + 4 * pow(cos2sigma_m,2 ) )))
-
-    s__ = b__ * aa_ * (sigma - delta_sigma)
-
-    alpha12 = (math.atan2((math.cos(u_2) * math.sin(lembda)), 
-                          (math.cos(u_1) * math.sin(u_2) -
-                           math.sin(u_1) * math.cos(u_2) * math.cos(lembda))))
-
-    alpha21 = (math.atan2( (math.cos(u_1) * math.sin(lembda)),
-                           (-math.sin(u_1) * math.cos(u_2) +
-                            math.cos(u_1) * math.sin(u_2) * math.cos(lembda))))
->>>>>>> 4d43f66e
+        lembda = omega + (1-C) * f * math.sin(alpha) * (sigma + C * math.sin(sigma) * \
+                                                        (Cos2sigma_m + C * math.cos(sigma) * (-1 + 2 * pow(Cos2sigma_m, 2) )))
+
+
+    u2 = pow(math.cos(alpha),2) * (a*a-b*b) / (b*b)
+
+    A = 1 + (u2/16384) * (4096 + u2 * (-768 + u2 * (320 - 175 * u2)))
+
+    B = (u2/1024) * (256 + u2 * (-128+ u2 * (74 - 47 * u2)))
+
+    delta_sigma = B * Sin_sigma * (Cos2sigma_m + (B/4) * \
+            (Cos_sigma * (-1 + 2 * pow(Cos2sigma_m, 2) ) - \
+            (B/6) * Cos2sigma_m * (-3 + 4 * sqr_sin_sigma) * \
+            (-3 + 4 * pow(Cos2sigma_m,2 ) )))
+
+    s = b * A * (sigma - delta_sigma)
+
+    alpha12 = math.atan2( (math.cos(U2) * math.sin(lembda)), \
+            (math.cos(U1) * math.sin(U2) - math.sin(U1) * math.cos(U2) * math.cos(lembda)))
+
+    alpha21 = math.atan2( (math.cos(U1) * math.sin(lembda)), \
+            (-math.sin(U1) * math.cos(U2) + math.cos(U1) * math.sin(U2) * math.cos(lembda)))
 
     if ( alpha12 < 0.0 ) : 
         alpha12 =  alpha12 + two_pi
@@ -615,7 +405,7 @@
     if ( alpha21 > two_pi ) : 
         alpha21 = alpha21 - two_pi
             
-    return s__, alpha12,  alpha21 
+    return s, alpha12,  alpha21 
 
 # END of Vincenty's Inverse formulae 
 
@@ -631,18 +421,14 @@
 #                                                                           |
 #----------------------------------------------------------------------------
 
-<<<<<<< HEAD
-def  vinc_pt( f__, a__, phi1, lembda1, alpha12, s ) :
-=======
-def  vinc_pt( f__, a__, phi1, lembda1, alpha12, s__) :
->>>>>>> 4d43f66e
+def  vinc_pt( f, a, phi1, lembda1, alpha12, s ) :
     """
 
     Returns the lat and long of projected point and reverse azimuth
-    given a__ reference point and a__ distance and azimuth to project.
+    given a reference point and a distance and azimuth to project.
     lats, longs and azimuths are passed in decimal degrees
 
-    Returns ( phi2,  lambda2,  alpha21 ) as a__ tuple 
+    Returns ( phi2,  lambda2,  alpha21 ) as a tuple 
 
     """
 
@@ -655,36 +441,21 @@
         alpha12 = alpha12 - two_pi
 
 
-    b__ = a__ * (1.0 - f__)
-
-<<<<<<< HEAD
-    tanui = (1-f__) * math.tan(phi1)
-    u_1 = math.atan( tanui )
-    sigma1 = math.atan2( tanui, math.cos(alpha12) )
-=======
-    tan_u1 = (1-f__) * math.tan(phi1)
-    u_1 = math.atan( tan_u1 )
-    sigma1 = math.atan2( tan_u1, math.cos(alpha12) )
->>>>>>> 4d43f66e
-    sinalpha = math.cos(u_1) * math.sin(alpha12)
-    cosalpha_sq = 1.0 - sinalpha * sinalpha
-
-    u_2 = cosalpha_sq * (a__ * a__ - b__ * b__ ) / (b__ * b__)
-<<<<<<< HEAD
-    a_1 = 1.0 + (u_2 / 16384) * (4096 + u_2 * (-768 + u_2 * \
-            (320 - 175 * u_2) ) )
-    b_1 = (u_2 / 1024) * (256 + u_2 * (-128 + u_2 * (74 - 47 * u_2) ) )
+    b = a * (1.0 - f)
+
+    TanU1 = (1-f) * math.tan(phi1)
+    U1 = math.atan( TanU1 )
+    sigma1 = math.atan2( TanU1, math.cos(alpha12) )
+    Sinalpha = math.cos(U1) * math.sin(alpha12)
+    cosalpha_sq = 1.0 - Sinalpha * Sinalpha
+
+    u2 = cosalpha_sq * (a * a - b * b ) / (b * b)
+    A = 1.0 + (u2 / 16384) * (4096 + u2 * (-768 + u2 * \
+            (320 - 175 * u2) ) )
+    B = (u2 / 1024) * (256 + u2 * (-128 + u2 * (74 - 47 * u2) ) )
 
     # Starting with the approximation
-    sigma = (s / (b__ * a_1))
-=======
-    aa_ = 1.0 + (u_2 / 16384) * (4096 + u_2 * (-768 + u_2 * \
-            (320 - 175 * u_2) ) )
-    bb_ = (u_2 / 1024) * (256 + u_2 * (-128 + u_2 * (74 - 47 * u_2) ) )
-
-    # Starting with the approximation
-    sigma = (s__ / (b__ * aa_))
->>>>>>> 4d43f66e
+    sigma = (s / (b * A))
 
     last_sigma = 2.0 * sigma + 2.0  # something impossible
 
@@ -697,78 +468,36 @@
 
         two_sigma_m = 2 * sigma1 + sigma
 
-<<<<<<< HEAD
-        delta_sigma = (b_1 * math.sin(sigma) *
-                       (math.cos(two_sigma_m) 
-                        + (b_1/4) * (math.cos(sigma) * 
-                                     (-1 +
-                                      2 * math.pow( math.cos(two_sigma_m), 2) -
-                                      (b_1/6) * math.cos(two_sigma_m) *
-                                      (-3 + 4 * math.pow(math.sin(sigma), 2)) *
-                                      (-3 + 4 *
-                                       math.pow( math.cos (two_sigma_m), 2))))))
+        delta_sigma = B * math.sin(sigma) * ( math.cos(two_sigma_m) \
+                                              + (B/4) * (math.cos(sigma) * \
+                                                         (-1 + 2 * math.pow( math.cos(two_sigma_m), 2 ) -  \
+                                                          (B/6) * math.cos(two_sigma_m) * \
+                                                          (-3 + 4 * math.pow(math.sin(sigma), 2 )) *  \
+                                                          (-3 + 4 * math.pow( math.cos (two_sigma_m), 2 )))))
         last_sigma = sigma
-        sigma = (s / (b__ * a_1)) + delta_sigma
-
-
-    phi2 = math.atan2((math.sin(u_1) * math.cos(sigma) +
-                       math.cos(u_1) * math.sin(sigma) * math.cos(alpha12)),
-                      ((1-f__) * math.sqrt(math.pow(sinalpha, 2) +
-                                           pow(math.sin(u_1) * math.sin(sigma) -
-                                               math.cos(u_1) * math.cos(sigma) *
-                                               math.cos(alpha12), 2))))
-
-
-    lembda = math.atan2((math.sin(sigma) * math.sin(alpha12)),
-                        (math.cos(u_1) * math.cos(sigma) -
-                         math.sin(u_1) *  math.sin(sigma) * math.cos(alpha12)))
-
-    c_1 = (f__/16) * cosalpha_sq * (4 + f__ * (4 - 3 * cosalpha_sq ))
-
-    omega = lembda - (1-c_1) * f__ * sinalpha *  \
-            (sigma + c_1*math.sin(sigma)*(math.cos(two_sigma_m) +
-                                        c_1 * math.cos(sigma) *
-=======
-        delta_sigma = (bb_ * math.sin(sigma) *
-                       (math.cos(two_sigma_m)
-                        + (bb_/4) * (math.cos(sigma) *
-                                     (-1 + 2 * math.pow(math.cos(two_sigma_m),
-                                                        2)
-                                      - (bb_ / 6) * math.cos(two_sigma_m) *
-                                      (-3 + 4 * math.pow(math.sin(sigma), 2 )) *
-                                      (-3 + 4 * math.pow(math.cos (two_sigma_m),
-                                                         2 ))))))
-        last_sigma = sigma
-        sigma = (s__ / (b__ * aa_)) + delta_sigma
-
-
-    phi2 = math.atan2((math.sin(u_1) * math.cos(sigma) +
-                       math.cos(u_1) * math.sin(sigma) * math.cos(alpha12)), 
-                      ((1 - f__) * math.sqrt(math.pow(sinalpha, 2) +
-                                             pow(math.sin(u_1) *
-                                                 math.sin(sigma) -
-                                                 math.cos(u_1) *
-                                                 math.cos(sigma) *
-                                                 math.cos(alpha12), 2))))
-
-
-    lembda = math.atan2((math.sin(sigma) * math.sin(alpha12 )),
-                        (math.cos(u_1) * math.cos(sigma) -
-                         math.sin(u_1) *  math.sin(sigma) * math.cos(alpha12)))
-
-    cc_ = (f__/16) * cosalpha_sq * (4 + f__ * (4 - 3 * cosalpha_sq ))
-
-    omega = lembda - (1-cc_) * f__ * sinalpha *  \
-            (sigma + cc_*math.sin(sigma)*(math.cos(two_sigma_m) +
-                                        cc_ * math.cos(sigma) *
->>>>>>> 4d43f66e
+        sigma = (s / (b * A)) + delta_sigma
+
+
+    phi2 = math.atan2 ( (math.sin(U1) * math.cos(sigma) + math.cos(U1) * math.sin(sigma) * math.cos(alpha12) ), \
+                        ((1-f) * math.sqrt( math.pow(Sinalpha, 2) +  \
+                                            pow(math.sin(U1) * math.sin(sigma) - math.cos(U1) * math.cos(sigma) * math.cos(alpha12), 2))))
+
+
+    lembda = math.atan2( (math.sin(sigma) * math.sin(alpha12 )), (math.cos(U1) * math.cos(sigma) -  \
+                                                                  math.sin(U1) *  math.sin(sigma) * math.cos(alpha12)))
+
+    C = (f/16) * cosalpha_sq * (4 + f * (4 - 3 * cosalpha_sq ))
+
+    omega = lembda - (1-C) * f * Sinalpha *  \
+            (sigma + C*math.sin(sigma)*(math.cos(two_sigma_m) +
+                                        C * math.cos(sigma) *
                                         (-1 + 2 *
                                          math.pow(math.cos(two_sigma_m),2))))
 
     lembda2 = lembda1 + omega
 
-    alpha21 = math.atan2 ( sinalpha, (-math.sin(u_1) * math.sin(sigma) +
-                                      math.cos(u_1) * math.cos(sigma) *
+    alpha21 = math.atan2 ( Sinalpha, (-math.sin(U1) * math.sin(sigma) +
+                                      math.cos(U1) * math.cos(sigma) *
                                       math.cos(alpha12)))
 
     alpha21 = alpha21 + two_pi / 2.0
